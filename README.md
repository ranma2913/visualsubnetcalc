# Visual Subnet Calculator - [visualsubnetcalc.com](https://visualsubnetcalc.com)

![demo.gif](src%2Fdemo.gif)

Visual Subnet Calculator is a modernized tool based on the original work by [davidc](https://github.com/davidc/subnets).
It strives to be a tool for quickly designing networks and collaborating on that design with others. It focuses on
expediting the work of network administrators, not academic subnetting math.

## Design Tenets

The following tenets are the most important values that drive the design of the tool. New features, pull requests, etc
should align to these tenets, or propose an adjustment to the tenets.

- **Simplicity is king.** Network admins are busy and Visual Subnet Calculator should always be easy for FIRST TIME USERS to
  quickly and intuitively use.
- **Subnetting is design work.** Promote features that enhance visual clarity and easy mental processing of even the most
  complex architectures.
- **Users control the data.** We store nothing, but provide convenient ways for users to save and share their designs.
- **Embrace community contributions.** Consider and respond to all feedback and pull requests in the context of these
  tenets.

## Building From Source

If you have a more opinionated best-practice way to lay out this repository please open an issue.

Build prerequisites:
- (Optional but recommended) NVM to manage node version
- node.js (version 20) and associated NPM.
- sass (Globally installed, following instructions below.)

Compile from source:

```shell
# Clone the repository
> git clone https://github.com/ckabalan/visualsubnetcalc
# Change to the repository directory
> cd visualsubnetcalc
# Use recommended NVM version
> nvm use
# Change to the sources directory
> cd src
# Install Bootstrap
> npm install
# Compile Bootstrap (Also install sass command line globally)
> npm run build
# Run the local webserver
> npm start
```



The full application should then be available within `./dist/`, open `./dist/index.html` in a browser.

<<<<<<< HEAD
### Run with certificates (Optional)

***NB:*** *required for testing clipboard.writeText() in the browser. Feature is only available in secure (https) mode.*

```shell

#Install mkcert
> brew install mkcert
# generate CA Certs to be trusted by local browsers
> mkcert install
# generate certs for local development
> cd visualsubnetcalc/src
# generate certs for local development
> npm run setup:certs
# run the local webserver with https
> npm run local-secure-start
````

# Cloud Subnet Notes

- [AWS reserves 3 additional IPs](https://docs.aws.amazon.com/vpc/latest/userguide/subnet-sizing.html)

- [Azure reserves 3 additional IPs](https://learn.microsoft.com/en-us/azure/virtual-network/virtual-networks-faq#are-there-any-restrictions-on-using-ip-addresses-within-these-subnets)


## Standard mode:
   - Smallest subnet: /32
   - Two reserved addresses per subnet of size <= 30:
     - Network Address (network + 0)
     - Broadcast Address (last network address)
##  AWS mode :
   - Smallest subnet: /28
   - Five reserved addresses per subnet:
     - Network Address (network + 0)
     - AWS Reserved - VPC Router
     - AWS Reserved - VPC DNS
     - AWS Reserved - Future Use
     - Broadcast Address (last network address)
## Azure mode :
   - Smallest subnet: /29
   - Five reserved addresses per subnet:
     - Network Address (network + 0)
     - Azure Reserved - Default Gateway
     - Azure Reserved - DNS Mapping
     - Azure Reserved - DNS Mapping
     - Broadcast Address (last network address)


=======

## Running in a container

The application is also available as a container from https://hub.docker.com/r/ckabalan/visualsubnetcalc.
The container is built automatically and pushed to dockerhub on pushes to the develop branch and when when a new git tag is created.

### Available Image Tags

| Image Tag| Description |
|----------|----------|
| develop  | Images built from the develop branch |
| latest   | The latest container image that points to the most recent semantic version built from the main branch |
| v1.1.7   | Semantic version generated from git tag from the main branch|


### Running locally

```bash
# Unprivilged container exposes port 8080 and runs as a non root user.
docker run -d -p8080:8080 --name visualsubnetcalc ckabalan/visualsubnetcalc:latest
```
>>>>>>> 181f5e09

## Credits

Split icon made by [Freepik](https://www.flaticon.com/authors/freepik) from [Flaticon](https://www.flaticon.com/).

## License

Visual Subnet Calculator is released under the [MIT License](https://opensource.org/licenses/MIT)
<|MERGE_RESOLUTION|>--- conflicted
+++ resolved
@@ -51,7 +51,6 @@
 
 The full application should then be available within `./dist/`, open `./dist/index.html` in a browser.
 
-<<<<<<< HEAD
 ### Run with certificates (Optional)
 
 ***NB:*** *required for testing clipboard.writeText() in the browser. Feature is only available in secure (https) mode.*
@@ -100,8 +99,6 @@
      - Broadcast Address (last network address)
 
 
-=======
-
 ## Running in a container
 
 The application is also available as a container from https://hub.docker.com/r/ckabalan/visualsubnetcalc.
@@ -122,7 +119,6 @@
 # Unprivilged container exposes port 8080 and runs as a non root user.
 docker run -d -p8080:8080 --name visualsubnetcalc ckabalan/visualsubnetcalc:latest
 ```
->>>>>>> 181f5e09
 
 ## Credits
 
